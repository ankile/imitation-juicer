--- conflicted
+++ resolved
@@ -23,11 +23,7 @@
   },
   {
    "cell_type": "code",
-<<<<<<< HEAD
-   "execution_count": 21,
-=======
    "execution_count": 6,
->>>>>>> e5112108
    "metadata": {},
    "outputs": [],
    "source": [
@@ -44,11 +40,7 @@
   },
   {
    "cell_type": "code",
-<<<<<<< HEAD
-   "execution_count": 22,
-=======
    "execution_count": 25,
->>>>>>> e5112108
    "metadata": {},
    "outputs": [
     {
@@ -62,21 +54,11 @@
     {
      "data": {
       "text/plain": [
-<<<<<<< HEAD
-       "(197,\n",
-       " [PosixPath('/data/scratch-oc40/pulkitag/ankile/furniture-data/raw/sim/round_table/rollout/low/success/2024-02-19T08:14:14.pkl'),\n",
-       "  PosixPath('/data/scratch-oc40/pulkitag/ankile/furniture-data/raw/sim/round_table/rollout/low/success/2024-02-19T00:27:40.pkl'),\n",
-       "  PosixPath('/data/scratch-oc40/pulkitag/ankile/furniture-data/raw/sim/round_table/rollout/low/success/2024-02-19T03:53:08.pkl')])"
-      ]
-     },
-     "execution_count": 22,
-=======
        "(1,\n",
        " [PosixPath('/data/scratch-oc40/pulkitag/ankile/furniture-data/raw/sim/square_table/rollout/low/success/2024-02-21T15:41:17.pkl')])"
       ]
      },
      "execution_count": 25,
->>>>>>> e5112108
      "metadata": {},
      "output_type": "execute_result"
     }
@@ -118,10 +100,6 @@
    ]
   },
   {
-<<<<<<< HEAD
-   "cell_type": "markdown",
-   "metadata": {},
-=======
    "cell_type": "code",
    "execution_count": 27,
    "metadata": {},
@@ -146,13 +124,10 @@
      "output_type": "display_data"
     }
    ],
->>>>>>> e5112108
    "source": [
     "for path in paths[:10]:\n",
     "    mp4_from_pickle_jupyter(path, filename=path.stem + \".mp4\", fps=20)"
    ]
-<<<<<<< HEAD
-=======
   },
   {
    "cell_type": "markdown",
@@ -483,7 +458,6 @@
    "metadata": {},
    "outputs": [],
    "source": []
->>>>>>> e5112108
   }
  ],
  "metadata": {
