import numpy as np
import torch
import zarr
from src.dataset.normalizer import StateActionNormalizer
from src.dataset.augmentation import ImageAugmentation
from src.dataset.zarr_mod import ZarrSubsetView
import torchvision.transforms.functional as F

from ipdb import set_trace as bp


def create_sample_indices(
    episode_ends: np.ndarray,
    sequence_length: int,
    pad_before: int = 0,
    pad_after: int = 0,
):
    indices = list()
    for i in range(len(episode_ends)):
        start_idx = 0
        if i > 0:
            start_idx = episode_ends[i - 1]
        end_idx = episode_ends[i]
        episode_length = end_idx - start_idx

        min_start = -pad_before
        max_start = episode_length - sequence_length + pad_after

        # range stops one idx before end
        for idx in range(min_start, max_start + 1):
            buffer_start_idx = max(idx, 0) + start_idx
            buffer_end_idx = min(idx + sequence_length, episode_length) + start_idx
            start_offset = buffer_start_idx - (idx + start_idx)
            end_offset = (idx + sequence_length + start_idx) - buffer_end_idx
            sample_start_idx = 0 + start_offset
            sample_end_idx = sequence_length - end_offset
            indices.append(
                [buffer_start_idx, buffer_end_idx, sample_start_idx, sample_end_idx]
            )
    indices = np.array(indices)
    return indices


def sample_sequence(
    train_data,
    sequence_length,
    buffer_start_idx,
    buffer_end_idx,
    sample_start_idx,
    sample_end_idx,
):
    result = dict()
    for key, input_arr in train_data.items():
        sample = input_arr[buffer_start_idx:buffer_end_idx]
        data = sample
        if (sample_start_idx > 0) or (sample_end_idx < sequence_length):
            data = np.zeros(
                shape=(sequence_length,) + input_arr.shape[1:], dtype=input_arr.dtype
            )
            if sample_start_idx > 0:
                data[:sample_start_idx] = sample[0]
            if sample_end_idx < sequence_length:
                data[sample_end_idx:] = sample[-1]
            data[sample_start_idx:sample_end_idx] = sample
        result[key] = data
    return result


class FurnitureImageDataset(torch.utils.data.Dataset):
    image_augmentation = None

    def __init__(
        self,
        dataset_path: str,
        pred_horizon: int,
        obs_horizon: int,
        action_horizon: int,
        normalizer: StateActionNormalizer,
        augment_image: bool = False,
        data_subset: int = None,
        first_action_idx: int = 0,
    ):
        self.pred_horizon = pred_horizon
        self.action_horizon = action_horizon
        self.obs_horizon = obs_horizon
        self.normalizer = normalizer.cpu()

        # Store the zarr dataset for later reading into
        # (actions and robot_state will not be normalized in batch)
        self.train_data = ZarrSubsetView(
            zarr_group=zarr.open(dataset_path, "r"),
            include_keys=["color_image1", "color_image2", "robot_state", "action"],
        )

        # (N, D)
        # Get only the first data_subset episodes
        self.episode_ends = self.train_data["episode_ends"][:data_subset]
        print(f"Loading dataset of {len(self.episode_ends)} episodes")

        # compute start and end of each state-action sequence
        # also handles padding
        self.indices = create_sample_indices(
            episode_ends=self.episode_ends,
            sequence_length=pred_horizon,
            pad_before=obs_horizon - 1,
            pad_after=action_horizon - 1,
        )

        # Add image augmentation
        self.augment_image = augment_image
        self.image_augmentation = ImageAugmentation(
            random_translate=True,
<<<<<<< HEAD
            color_jitter=False,
        )
        self.image_augmentation.max_translate = 10
=======
            color_jitter=True,
        )
>>>>>>> c82a6e52

        # Add action and observation dimensions to the dataset
        self.action_dim = self.train_data["action"].shape[-1]
        self.robot_state_dim = self.train_data["robot_state"].shape[-1]

        # Take into account possibility of predicting an action that doesn't align with the first observation
        self.first_action_idx = first_action_idx
        if first_action_idx < 0:
            self.first_action_idx = self.obs_horizon + first_action_idx

<<<<<<< HEAD
        self.final_action_idx = self.first_action_idx + self.action_horizon
=======
        self.final_action_idx = self.first_action_idx + self.pred_horizon
>>>>>>> c82a6e52

    def __len__(self):
        return len(self.indices)

    def __getitem__(self, idx):
        # get the start/end indices for this datapoint
        (
            buffer_start_idx,
            buffer_end_idx,
            sample_start_idx,
            sample_end_idx,
        ) = self.indices[idx]

        # get normalized data using these indices
        nsample = sample_sequence(
            train_data=self.train_data,
            sequence_length=self.pred_horizon,
            buffer_start_idx=buffer_start_idx,
            buffer_end_idx=buffer_end_idx,
            sample_start_idx=sample_start_idx,
            sample_end_idx=sample_end_idx,
        )

        # Discard unused observations
        nsample["color_image1"] = nsample["color_image1"][: self.obs_horizon, :]
        nsample["color_image2"] = nsample["color_image2"][: self.obs_horizon, :]
        nsample["robot_state"] = nsample["robot_state"][: self.obs_horizon, :]

        # Discard unused actions
        nsample["action"] = nsample["action"][
            self.first_action_idx : self.final_action_idx, :
        ]

        # Normalize the robot state and actions
        for key in ["robot_state", "action"]:
            nsample[key] = self.normalizer(
                torch.from_numpy(nsample[key]), key, forward=True
            ).numpy()

        if self.augment_image:
            # Image augmentation function accepts one image at a time, need to loop over the batch
            nsample["color_image1"] = np.stack(
                [self.image_augmentation(sample) for sample in nsample["color_image1"]]
            )
            nsample["color_image2"] = np.stack(
                [self.image_augmentation(sample) for sample in nsample["color_image2"]]
            )

        return nsample


class FurnitureFeatureDataset(torch.utils.data.Dataset):
    """
    This is the dataset used for precomputed image features.
    """

    def __init__(
        self,
        dataset_path: str,
        pred_horizon: int,
        obs_horizon: int,
        action_horizon: int,
        normalizer: StateActionNormalizer,
        data_subset: int = None,
        first_action_idx: int = 0,
    ):
        # Read from zarr dataset
        self.dataset = zarr.open(dataset_path, "r")

        # (N, D)
        # Get only the first data_subset episodes
        self.episode_ends = self.dataset["episode_ends"][:data_subset]
        print(f"Loading dataset of {len(self.episode_ends)} episodes")
        train_data = {
            # first two dims of state vector are agent (i.e. gripper) locations
            "robot_state": self.dataset["robot_state"][: self.episode_ends[-1]],
            "action": self.dataset["action"][: self.episode_ends[-1]],
        }

        # compute start and end of each state-action sequence
        # also handles padding
        indices = create_sample_indices(
            episode_ends=self.episode_ends,
            sequence_length=pred_horizon,
            pad_before=obs_horizon - 1,
            pad_after=action_horizon - 1,
        )

        normalized_train_data = dict()

        # float32, (N, embed_dim)
        normalized_train_data["feature1"] = self.dataset["feature1"][
            : self.episode_ends[-1]
        ]
        normalized_train_data["feature2"] = self.dataset["feature2"][
            : self.episode_ends[-1]
        ]

        # Normalize data to [-1,1]
        for key, data in train_data.items():
            normalized_train_data[key] = normalizer(
                torch.from_numpy(data), key, forward=True
            ).numpy()

        self.indices = indices
        self.normalized_train_data = normalized_train_data
        self.pred_horizon = pred_horizon
        self.action_horizon = action_horizon
        self.obs_horizon = obs_horizon
        self.feature_dim = normalized_train_data["feature1"].shape[-1]

        # Add action and observation dimensions to the dataset
        self.action_dim = train_data["action"].shape[-1]
        self.robot_state_dim = train_data["robot_state"].shape[-1]

        # Take into account possibility of predicting an action that doesn't align with the first observation
        self.first_action_idx = first_action_idx
        if first_action_idx < 0:
            self.first_action_idx = self.obs_horizon + first_action_idx

<<<<<<< HEAD
        self.final_action_idx = self.first_action_idx + self.action_horizon
=======
        # self.final_action_idx = self.first_action_idx + self.action_horizon
        self.final_action_idx = self.first_action_idx + self.pred_horizon
>>>>>>> c82a6e52

    def __len__(self):
        return len(self.indices)

    def __getitem__(self, idx):
        # get the start/end indices for this datapoint
        (
            buffer_start_idx,
            buffer_end_idx,
            sample_start_idx,
            sample_end_idx,
        ) = self.indices[idx]

        # get normalized data using these indices
        nsample = sample_sequence(
            train_data=self.normalized_train_data,
            sequence_length=self.pred_horizon,
            buffer_start_idx=buffer_start_idx,
            buffer_end_idx=buffer_end_idx,
            sample_start_idx=sample_start_idx,
            sample_end_idx=sample_end_idx,
        )

        # discard unused observations
        nsample["feature1"] = nsample["feature1"][: self.obs_horizon, :]
        nsample["feature2"] = nsample["feature2"][: self.obs_horizon, :]
        nsample["robot_state"] = nsample["robot_state"][: self.obs_horizon, :]

        # Discard unused actions
        nsample["action"] = nsample["action"][
            self.first_action_idx : self.final_action_idx, :
        ]

        # for diffusion policy version (self.first_action_offset = 0)
        # |0|1|2|3|4|5|6|7|8|9|0|1|2|3|4|5| idx
        # |o|o|                             observations:       2
        # | |a|a|a|a|a|a|a|a|               actions executed:   8
        # |p|p|p|p|p|p|p|p|p|p|p|p|p|p|p|p| actions predicted: 16

        # for RNN version (self.first_action_offset = -1) -- meaning the first action aligns with the last observation
        # |0|1|2|3|4|5|6|7|8|9|0|1|2|3|4|5| idx
        # |o|o|o|o|o|o|o|o|o|o|             observations:       2
        # |                 |p|             actions predicted:  1
        # |                 |a|             actions executed:   1

        return nsample


class OfflineRLFeatureDataset(FurnitureFeatureDataset):
    def __init__(self, *args, **kwargs):
        super().__init__(*args, **kwargs)

        # Also add in rewards and terminal states to the dataset
        self.normalized_train_data["reward"] = self.dataset["reward"][
            : self.episode_ends[-1]
        ]
        self.normalized_train_data["terminal"] = self.dataset["terminal"][
            : self.episode_ends[-1]
        ]

    def __getitem__(self, idx):
        # Get the start/end indices for this datapoint
        (
            buffer_start_idx,
            buffer_end_idx,
            sample_start_idx,
            sample_end_idx,
        ) = self.indices[idx]

        # Get normalized data using these indices
        nsample = sample_sequence(
            train_data=self.normalized_train_data,
            sequence_length=self.pred_horizon,
            buffer_start_idx=buffer_start_idx,
            buffer_end_idx=buffer_end_idx,
            sample_start_idx=sample_start_idx,
            sample_end_idx=sample_end_idx,
        )

        output = dict(
            action=nsample["action"],
            terminal=int(nsample["terminal"].sum() > 0),
        )

        # Add the current observation to the input
        output["curr_obs"] = dict(
            feature1=nsample["feature1"][: self.obs_horizon, :],
            feature2=nsample["feature2"][: self.obs_horizon, :],
            robot_state=nsample["robot_state"][: self.obs_horizon, :],
        )

        # Add the next obs to the input
        # |0|1|2|3|4|5|6|7|8|9|0|1|2|3|4|5| idx
        # |o|o|                             observations:       2
        # | |a|a|a|a|a|a|a|a|               actions executed:   8
        # |p|p|p|p|p|p|p|p|p|p|p|p|p|p|p|p| actions predicted: 16
        # |p|p|p|p|p|p|p|p|p|p|p|p|p|p|p|p| actions predicted: 16
        # | | |r|r|r|r|r|r|r|r|             rewards:            8
        # This is the observation that happens after the self.action_horizon actions have executed
        # Will start at `obs_horizon - 1 + action_horizon - (obs_horizon - 1)`
        # (which simplifies to `action_horizon`)
        # and end at `start + obs_horizon`
        start_idx = self.action_horizon
        end_idx = start_idx + self.obs_horizon
        output["next_obs"] = dict(
            feature1=nsample["feature1"][start_idx:end_idx, :],
            feature2=nsample["feature2"][start_idx:end_idx, :],
            robot_state=nsample["robot_state"][start_idx:end_idx, :],
        )

        # Add the reward to the input
        # What rewards should be counted? The rewards that happen after the first action is executed, up to the last action
        # We sum these into a single reward for the entire sequence
        output["reward"] = nsample["reward"][start_idx:end_idx].sum()

        return output<|MERGE_RESOLUTION|>--- conflicted
+++ resolved
@@ -110,14 +110,9 @@
         self.augment_image = augment_image
         self.image_augmentation = ImageAugmentation(
             random_translate=True,
-<<<<<<< HEAD
             color_jitter=False,
         )
         self.image_augmentation.max_translate = 10
-=======
-            color_jitter=True,
-        )
->>>>>>> c82a6e52
 
         # Add action and observation dimensions to the dataset
         self.action_dim = self.train_data["action"].shape[-1]
@@ -128,11 +123,7 @@
         if first_action_idx < 0:
             self.first_action_idx = self.obs_horizon + first_action_idx
 
-<<<<<<< HEAD
-        self.final_action_idx = self.first_action_idx + self.action_horizon
-=======
         self.final_action_idx = self.first_action_idx + self.pred_horizon
->>>>>>> c82a6e52
 
     def __len__(self):
         return len(self.indices)
@@ -253,12 +244,8 @@
         if first_action_idx < 0:
             self.first_action_idx = self.obs_horizon + first_action_idx
 
-<<<<<<< HEAD
-        self.final_action_idx = self.first_action_idx + self.action_horizon
-=======
         # self.final_action_idx = self.first_action_idx + self.action_horizon
         self.final_action_idx = self.first_action_idx + self.pred_horizon
->>>>>>> c82a6e52
 
     def __len__(self):
         return len(self.indices)
