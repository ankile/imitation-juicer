import furniture_bench
import torch

import collections

import numpy as np
from tqdm import tqdm, trange
from ipdb import set_trace as bp
from furniture_bench.envs.furniture_sim_env import FurnitureSimEnv
from src.gym import get_env

from src.models.actor import DoubleImageActor


import wandb


def rollout(
    env: FurnitureSimEnv,
    actor: DoubleImageActor,
    rollout_max_steps: int,
    pbar=True,
):
    # get first observation
    obs = env.reset()

    obs_horizon = actor.obs_horizon
    action_horizon = actor.action_horizon

    # keep a queue of last 2 steps of observations
    obs_deque = collections.deque(
        [obs] * obs_horizon,
        maxlen=obs_horizon,
    )

    # save visualization and rewards
    imgs1 = [obs["color_image1"].cpu()]
    imgs2 = [obs["color_image2"].cpu()]
    rewards = list()
    done = torch.BoolTensor([[False]] * env.num_envs)
    step_idx = 0
    sum_reward = 0

    pbar = tqdm(
        total=rollout_max_steps,
        desc="Eval OneLeg State Env",
        disable=not pbar,
<<<<<<< HEAD
    ) as pbar:
        while not done.all():
            # Get the next actions from the actor
            action_pred = actor.action(obs_deque)

            # only take action_horizon number of actions
            start = obs_horizon - 1
            end = start + action_horizon
            action = action_pred[:, start:end, :]
            # (action_horizon, action_dim)

            # execute action_horizon number of steps
            # without replanning
            for i in range(action.shape[1]):
                # stepping env
                obs, reward, done, _ = env.step(action[:, i, :])

                # save observations
                obs_deque.append(obs)

                # and reward/vis
                rewards.append(reward.cpu())
                imgs1.append(obs["color_image1"].cpu())
                imgs2.append(obs["color_image2"].cpu())

                # update progress bar
                step_idx += 1
                pbar.update(1)
                sum_reward += reward.sum().item()
                pbar.set_postfix(reward=sum_reward)
                if step_idx >= rollout_max_steps:
                    done = torch.BoolTensor([True] * env.num_envs)

                if done.all():
                    break
=======
    )
    while not done.all():
        # Get the next actions from the actor
        action_pred = actor.action(obs_deque)

        # only take action_horizon number of actions
        start = obs_horizon - 1
        end = start + action_horizon
        action = action_pred[:, start:end, :]
        # (action_horizon, action_dim)

        # execute action_horizon number of steps
        # without replanning
        for i in range(action.shape[1]):
            # stepping env
            masked_action = action[:, i, :].clone()
            masked_action[done.repeat((1, actor.action_dim))] = 0
            obs, reward, done, _ = env.step(masked_action)

            # save observations
            obs_deque.append(obs)

            # and reward/vis
            rewards.append(reward.cpu())
            imgs1.append(obs["color_image1"].cpu())
            imgs2.append(obs["color_image2"].cpu())

            # update progress bar
            step_idx += 1
            pbar.update(1)
            pbar.set_postfix(reward=reward)
            if step_idx >= rollout_max_steps:
                done = torch.BoolTensor([[True]] * env.num_envs)

            if done.all():
                break
>>>>>>> 1b1c1d83

    return (
        torch.cat(rewards, dim=1),
        torch.stack(imgs1).transpose(0, 1),
        torch.stack(imgs2).transpose(0, 1),
    )


@torch.no_grad()
def calculate_success_rate(
    env: FurnitureSimEnv,
    actor: DoubleImageActor,
    n_rollouts: int,
    rollout_max_steps: int,
    epoch_idx: int,
):
    tbl = wandb.Table(columns=["rollout", "success", "epoch", "steps_to_success"])
    pbar = trange(
        n_rollouts,
        desc="Performing rollouts",
        postfix=dict(success=0),
        leave=False,
    )
    n_success = 0
    all_rewards = list()
    all_imgs1 = list()
    all_imgs2 = list()

    for _ in range(n_rollouts // env.num_envs):
        # Perform a rollout with the current model
        rewards, imgs1, imgs2 = rollout(
            env,
            actor,
            rollout_max_steps,
            pbar=False,
        )

        # Calculate the success rate
        success = rewards.sum(dim=1) > 0
        n_success += success.sum().item()

        # Save the results from the rollout
        all_rewards.extend(rewards)
        all_imgs1.extend(imgs1)
        all_imgs2.extend(imgs2)

        # Update progress bar
        pbar.update(env.num_envs)
        pbar.set_postfix(success=n_success)

    for rollout_idx in range(n_rollouts):
        # Get the rewards and images for this rollout
        rewards = all_rewards[rollout_idx].numpy()
        video1 = all_imgs1[rollout_idx].numpy()
        video2 = all_imgs2[rollout_idx].numpy()

        # Stack the two videoes side by side into a single video
        # and swap the axes from (T, H, W, C) to (T, C, H, W)
        video = np.concatenate([video1, video2], axis=2).transpose(0, 3, 1, 2)
        success = (rewards.sum() > 0).item()

        # Measure how many steps the agent took before it succeeded
        # or failed
        if success:
            success_idx = np.where(rewards > 0)[0][0]
        else:
            success_idx = video.shape[0]

        tbl.add_data(wandb.Video(video, fps=10), success, epoch_idx, success_idx)

    # Log the videos to wandb table
    wandb.log(
        {
            "rollouts": tbl,
            "epoch": epoch_idx,
        }
    )

    # Log the success rate to wandb
    wandb.log({"success_rate": n_success / n_rollouts, "epoch": epoch_idx})
    pbar.close()

    return n_success / n_rollouts


def do_rollout_evaluation(config, env, model_save_dir, actor, best_success_rate, epoch_idx) -> float:
    # Perform a rollout with the current model
    success_rate = calculate_success_rate(
        env,
        actor,
        n_rollouts=config.rollout.count,
        rollout_max_steps=config.rollout.max_steps,
        epoch_idx=epoch_idx,
    )

    if success_rate > best_success_rate:
        best_success_rate = success_rate
        save_path = str(model_save_dir / f"actor_best.pt")
        torch.save(
            actor.state_dict(),
            save_path,
        )

        wandb.save(save_path)
        wandb.log({"best_success_rate": best_success_rate})

    # Checkpoint the model
    save_path = str(model_save_dir / f"actor_{epoch_idx}.pt")
    torch.save(
        actor.state_dict(),
        save_path,
    )

    return best_success_rate<|MERGE_RESOLUTION|>--- conflicted
+++ resolved
@@ -45,43 +45,6 @@
         total=rollout_max_steps,
         desc="Eval OneLeg State Env",
         disable=not pbar,
-<<<<<<< HEAD
-    ) as pbar:
-        while not done.all():
-            # Get the next actions from the actor
-            action_pred = actor.action(obs_deque)
-
-            # only take action_horizon number of actions
-            start = obs_horizon - 1
-            end = start + action_horizon
-            action = action_pred[:, start:end, :]
-            # (action_horizon, action_dim)
-
-            # execute action_horizon number of steps
-            # without replanning
-            for i in range(action.shape[1]):
-                # stepping env
-                obs, reward, done, _ = env.step(action[:, i, :])
-
-                # save observations
-                obs_deque.append(obs)
-
-                # and reward/vis
-                rewards.append(reward.cpu())
-                imgs1.append(obs["color_image1"].cpu())
-                imgs2.append(obs["color_image2"].cpu())
-
-                # update progress bar
-                step_idx += 1
-                pbar.update(1)
-                sum_reward += reward.sum().item()
-                pbar.set_postfix(reward=sum_reward)
-                if step_idx >= rollout_max_steps:
-                    done = torch.BoolTensor([True] * env.num_envs)
-
-                if done.all():
-                    break
-=======
     )
     while not done.all():
         # Get the next actions from the actor
@@ -118,7 +81,6 @@
 
             if done.all():
                 break
->>>>>>> 1b1c1d83
 
     return (
         torch.cat(rewards, dim=1),
